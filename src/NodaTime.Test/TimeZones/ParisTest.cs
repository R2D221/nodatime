#region Copyright and license information

// Copyright 2001-2010 Stephen Colebourne
// Copyright 2010 Jon Skeet
// 
// Licensed under the Apache License, Version 2.0 (the "License");
// you may not use this file except in compliance with the License.
// You may obtain a copy of the License at
// 
//     http://www.apache.org/licenses/LICENSE-2.0
// 
// Unless required by applicable law or agreed to in writing, software
// distributed under the License is distributed on an "AS IS" BASIS,
// WITHOUT WARRANTIES OR CONDITIONS OF ANY KIND, either express or implied.
// See the License for the specific language governing permissions and
// limitations under the License.

#endregion

using NodaTime.TimeZones;
using NUnit.Framework;

namespace NodaTime.Test.TimeZones
{
    /// <summary>
    /// Tests for the Paris time zone. This exercises functionality within various classes.
    /// Paris varies between +1 (standard) and +2 (DST); transitions occur at 2am or 3am wall time,
    /// which is always 1am UTC.
    /// 2009 fall transition: October 25th
    /// 2010 spring transition: March 28th
    /// 2010 fall transition: October 31st
    /// 2011 spring transition: March 27th
    /// </summary>
    [TestFixture]
    public class ParisTest
    {
        // Make sure we deal with the uncached time zone
        private static readonly IDateTimeZone Paris = DateTimeZones.ForId("Europe/Paris").Uncached();

<<<<<<< HEAD
=======
        private static readonly Offset StandardOffset = Offset.ForHours(1);
        private static readonly Offset DaylightOffset = Offset.ForHours(2);

        private static readonly Transition Fall2009Transition = new Transition
            (Instant.FromUtc(2009, 10, 25, 1, 0), DaylightOffset, StandardOffset);
        private static readonly Transition Spring2010Transition = new Transition
            (Instant.FromUtc(2010, 3, 28, 1, 0), StandardOffset, DaylightOffset);
        private static readonly Transition Fall2010Transition = new Transition
            (Instant.FromUtc(2010, 10, 31, 1, 0), DaylightOffset, StandardOffset);
        private static readonly Transition Spring2011Transition = new Transition
            (Instant.FromUtc(2011, 3, 27, 1, 0), StandardOffset, DaylightOffset);

        private static readonly Instant Summer2010 = Instant.FromUtc(2010, 6, 19, 0, 0);
        private static readonly Instant Winter2010 = Instant.FromUtc(2010, 12, 1, 0, 0);
>>>>>>> bf7bc0e0
        // Until 1911, Paris was 9 minutes and 21 seconds off UTC.
        private static readonly Offset InitialOffset = Offset.Create(0, 9, 21);

        [Test]
        public void FirstTransitions()
        {
            // Paris had a name change in 1891, and then moved from +0:09:21 to UTC in 1911
<<<<<<< HEAD
            var nameChangeInstant = new ZonedDateTime(1891, 3, 14, 23, 51, 39, DateTimeZones.Utc).ToInstant();
            var utcChangeInstant = new ZonedDateTime(1911, 3, 10, 23, 51, 39, DateTimeZones.Utc).ToInstant();

            var beforeNameChange = Paris.GetZoneInterval(nameChangeInstant - Duration.One);
            var afterNameChange = Paris.GetZoneInterval(nameChangeInstant);
            var afterSmallChange = Paris.GetZoneInterval(utcChangeInstant);

            Assert.AreEqual("LMT", beforeNameChange.Name);
            Assert.AreEqual(InitialOffset, beforeNameChange.Offset);
=======
            Instant nameChangeInstant = Instant.FromUtc(1891, 3, 14, 23, 51, 39);
            Instant utcChangeInstant = Instant.FromUtc(1911, 3, 10, 23, 51, 39);
>>>>>>> bf7bc0e0

            Assert.AreEqual("PMT", afterNameChange.Name);
            Assert.AreEqual(InitialOffset, afterNameChange.Offset);

            Assert.AreEqual("WET", afterSmallChange.Name);
            Assert.AreEqual(Offset.Zero, afterSmallChange.Offset);
        }
    }
}<|MERGE_RESOLUTION|>--- conflicted
+++ resolved
@@ -1,86 +1,70 @@
-#region Copyright and license information
-
-// Copyright 2001-2010 Stephen Colebourne
-// Copyright 2010 Jon Skeet
-// 
-// Licensed under the Apache License, Version 2.0 (the "License");
-// you may not use this file except in compliance with the License.
-// You may obtain a copy of the License at
-// 
-//     http://www.apache.org/licenses/LICENSE-2.0
-// 
-// Unless required by applicable law or agreed to in writing, software
-// distributed under the License is distributed on an "AS IS" BASIS,
-// WITHOUT WARRANTIES OR CONDITIONS OF ANY KIND, either express or implied.
-// See the License for the specific language governing permissions and
-// limitations under the License.
-
-#endregion
-
-using NodaTime.TimeZones;
-using NUnit.Framework;
-
-namespace NodaTime.Test.TimeZones
-{
-    /// <summary>
-    /// Tests for the Paris time zone. This exercises functionality within various classes.
-    /// Paris varies between +1 (standard) and +2 (DST); transitions occur at 2am or 3am wall time,
-    /// which is always 1am UTC.
-    /// 2009 fall transition: October 25th
-    /// 2010 spring transition: March 28th
-    /// 2010 fall transition: October 31st
-    /// 2011 spring transition: March 27th
-    /// </summary>
-    [TestFixture]
-    public class ParisTest
-    {
-        // Make sure we deal with the uncached time zone
-        private static readonly IDateTimeZone Paris = DateTimeZones.ForId("Europe/Paris").Uncached();
-
-<<<<<<< HEAD
-=======
-        private static readonly Offset StandardOffset = Offset.ForHours(1);
-        private static readonly Offset DaylightOffset = Offset.ForHours(2);
-
-        private static readonly Transition Fall2009Transition = new Transition
-            (Instant.FromUtc(2009, 10, 25, 1, 0), DaylightOffset, StandardOffset);
-        private static readonly Transition Spring2010Transition = new Transition
-            (Instant.FromUtc(2010, 3, 28, 1, 0), StandardOffset, DaylightOffset);
-        private static readonly Transition Fall2010Transition = new Transition
-            (Instant.FromUtc(2010, 10, 31, 1, 0), DaylightOffset, StandardOffset);
-        private static readonly Transition Spring2011Transition = new Transition
-            (Instant.FromUtc(2011, 3, 27, 1, 0), StandardOffset, DaylightOffset);
-
-        private static readonly Instant Summer2010 = Instant.FromUtc(2010, 6, 19, 0, 0);
-        private static readonly Instant Winter2010 = Instant.FromUtc(2010, 12, 1, 0, 0);
->>>>>>> bf7bc0e0
-        // Until 1911, Paris was 9 minutes and 21 seconds off UTC.
-        private static readonly Offset InitialOffset = Offset.Create(0, 9, 21);
-
-        [Test]
-        public void FirstTransitions()
-        {
-            // Paris had a name change in 1891, and then moved from +0:09:21 to UTC in 1911
-<<<<<<< HEAD
-            var nameChangeInstant = new ZonedDateTime(1891, 3, 14, 23, 51, 39, DateTimeZones.Utc).ToInstant();
-            var utcChangeInstant = new ZonedDateTime(1911, 3, 10, 23, 51, 39, DateTimeZones.Utc).ToInstant();
-
-            var beforeNameChange = Paris.GetZoneInterval(nameChangeInstant - Duration.One);
-            var afterNameChange = Paris.GetZoneInterval(nameChangeInstant);
-            var afterSmallChange = Paris.GetZoneInterval(utcChangeInstant);
-
-            Assert.AreEqual("LMT", beforeNameChange.Name);
-            Assert.AreEqual(InitialOffset, beforeNameChange.Offset);
-=======
-            Instant nameChangeInstant = Instant.FromUtc(1891, 3, 14, 23, 51, 39);
-            Instant utcChangeInstant = Instant.FromUtc(1911, 3, 10, 23, 51, 39);
->>>>>>> bf7bc0e0
-
-            Assert.AreEqual("PMT", afterNameChange.Name);
-            Assert.AreEqual(InitialOffset, afterNameChange.Offset);
-
-            Assert.AreEqual("WET", afterSmallChange.Name);
-            Assert.AreEqual(Offset.Zero, afterSmallChange.Offset);
-        }
-    }
+#region Copyright and license information
+
+// Copyright 2001-2010 Stephen Colebourne
+// Copyright 2010 Jon Skeet
+// 
+// Licensed under the Apache License, Version 2.0 (the "License");
+// you may not use this file except in compliance with the License.
+// You may obtain a copy of the License at
+// 
+//     http://www.apache.org/licenses/LICENSE-2.0
+// 
+// Unless required by applicable law or agreed to in writing, software
+// distributed under the License is distributed on an "AS IS" BASIS,
+// WITHOUT WARRANTIES OR CONDITIONS OF ANY KIND, either express or implied.
+// See the License for the specific language governing permissions and
+// limitations under the License.
+
+#endregion
+
+using NodaTime.TimeZones;
+using NUnit.Framework;
+
+namespace NodaTime.Test.TimeZones
+{
+    /// <summary>
+    /// Tests for the Paris time zone. This exercises functionality within various classes.
+    /// Paris varies between +1 (standard) and +2 (DST); transitions occur at 2am or 3am wall time,
+    /// which is always 1am UTC.
+    /// 2009 fall transition: October 25th
+    /// 2010 spring transition: March 28th
+    /// 2010 fall transition: October 31st
+    /// 2011 spring transition: March 27th
+    /// </summary>
+    [TestFixture]
+    public class ParisTest
+    {
+        // Make sure we deal with the uncached time zone
+        private static readonly IDateTimeZone Paris = DateTimeZones.ForId("Europe/Paris").Uncached();
+
+            (Instant.FromUtc(2009, 10, 25, 1, 0), DaylightOffset, StandardOffset);
+            (Instant.FromUtc(2010, 3, 28, 1, 0), StandardOffset, DaylightOffset);
+            (Instant.FromUtc(2010, 10, 31, 1, 0), DaylightOffset, StandardOffset);
+            (Instant.FromUtc(2011, 3, 27, 1, 0), StandardOffset, DaylightOffset);
+        private static readonly Instant Summer2010 = Instant.FromUtc(2010, 6, 19, 0, 0);
+        private static readonly Instant Winter2010 = Instant.FromUtc(2010, 12, 1, 0, 0);
+        // Until 1911, Paris was 9 minutes and 21 seconds off UTC.
+        private static readonly Offset InitialOffset = Offset.Create(0, 9, 21);
+
+        [Test]
+        public void FirstTransitions()
+        {
+            // Paris had a name change in 1891, and then moved from +0:09:21 to UTC in 1911
+            var nameChangeInstant = new ZonedDateTime(1891, 3, 14, 23, 51, 39, DateTimeZones.Utc).ToInstant();
+            var utcChangeInstant = new ZonedDateTime(1911, 3, 10, 23, 51, 39, DateTimeZones.Utc).ToInstant();
+
+            var beforeNameChange = Paris.GetZoneInterval(nameChangeInstant - Duration.One);
+            var afterNameChange = Paris.GetZoneInterval(nameChangeInstant);
+            var afterSmallChange = Paris.GetZoneInterval(utcChangeInstant);
+
+            Assert.AreEqual("LMT", beforeNameChange.Name);
+            Assert.AreEqual(InitialOffset, beforeNameChange.Offset);
+
+            Assert.AreEqual("PMT", afterNameChange.Name);
+            Assert.AreEqual(InitialOffset, afterNameChange.Offset);
+
+            Assert.AreEqual("WET", afterSmallChange.Name);
+            Assert.AreEqual(Offset.Zero, afterSmallChange.Offset);
+        }
+    }
 }